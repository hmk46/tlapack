--- conflicted
+++ resolved
@@ -43,20 +43,6 @@
  *
  * @ingroup workspace_query
  */
-<<<<<<< HEAD
-template <class A_t, class d_t, class e_t, class tauq_t, class taup_t>
-void gebrd_worksize(const A_t& A,
-                    const d_t& d,
-                    const e_t& e,
-                    const tauq_t& tauq,
-                    const taup_t& taup,
-                    workinfo_t& workinfo,
-                    const gebrd_opts_t<size_type<A_t> >& opts = {})
-{
-    using idx_t = size_type<A_t>;
-    using work_t = matrix_type<A_t>;
-    using T = type_t<work_t>;
-=======
 template <class T, TLAPACK_SMATRIX matrix_t, TLAPACK_SVECTOR vector_t>
 constexpr WorkInfo gebrd_worksize(const matrix_t& A,
                                   const vector_t& tauq,
@@ -65,7 +51,6 @@
 {
     using idx_t = size_type<matrix_t>;
     using work_t = matrix_type<matrix_t, vector_t>;
->>>>>>> b705278f
 
     const idx_t m = nrows(A);
     const idx_t n = ncols(A);
@@ -131,20 +116,6 @@
  *
  * @ingroup computational
  */
-<<<<<<< HEAD
-template <class A_t, class d_t, class e_t, class tauq_t, class taup_t>
-int gebrd(A_t& A,
-          d_t& d,
-          e_t& e,
-          tauq_t& tauq,
-          taup_t& taup,
-          const gebrd_opts_t<size_type<A_t> >& opts = {})
-{
-    using idx_t = size_type<A_t>;
-    using work_t = matrix_type<A_t>;
-    using pair = pair<idx_t, idx_t>;
-    using TA = type_t<A_t>;
-=======
 template <TLAPACK_SMATRIX matrix_t, TLAPACK_SVECTOR vector_t>
 int gebrd(matrix_t& A,
           vector_t& tauv,
@@ -155,7 +126,6 @@
     using work_t = matrix_type<matrix_t, vector_t>;
     using range = pair<idx_t, idx_t>;
     using TA = type_t<matrix_t>;
->>>>>>> b705278f
     using real_t = real_type<TA>;
     using T = type_t<work_t>;
 
@@ -171,24 +141,6 @@
     const idx_t nb = min((idx_t)opts.nb, k);
 
     // Allocates workspace
-<<<<<<< HEAD
-    vectorOfBytes localworkdata;
-    Workspace work = [&]() {
-        workinfo_t workinfo;
-        gebrd_worksize(A, d, e, tauq, taup, workinfo, opts);
-        return alloc_workspace(localworkdata, workinfo, opts.work);
-    }();
-
-    // Matrix X
-    Workspace workMatrixY;
-    auto X = new_matrix(work, m, nb, workMatrixY);
-    laset(dense, zero, zero, X);
-
-    // Matrix Y
-    Workspace spareWork;
-    auto Y = new_matrix(workMatrixY, n, nb, spareWork);
-    laset(dense, zero, zero, Y);
-=======
     WorkInfo workinfo = gebrd_worksize<T>(A, tauv, tauw, opts);
     std::vector<T> work_;
     auto work = new_matrix(work_, workinfo.m, workinfo.n);
@@ -198,7 +150,6 @@
     auto Y = slice(work, range{m, m + n}, range{0, nb});
     laset(GENERAL, zero, zero, X);
     laset(GENERAL, zero, zero, Y);
->>>>>>> b705278f
 
     for (idx_t i = 0; i < k; i = i + nb) {
         idx_t ib = min(nb, k - i);
