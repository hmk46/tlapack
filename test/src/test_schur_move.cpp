/// @file test_schur_swap.cpp
/// @brief Test 1x1 and 2x2 sylvester solver
//
// Copyright (c) 2022, University of Colorado Denver. All rights reserved.
//
// This file is part of testBLAS.
// testBLAS is free software: you can redistribute it and/or modify it under
// the terms of the BSD 3-Clause license. See the accompanying LICENSE file.

#include <catch2/catch.hpp>
#include <plugins/tlapack_stdvector.hpp>
#include <tlapack.hpp>
#include <testutils.hpp>
#include <testdefinitions.hpp>

using namespace tlapack;

TEMPLATE_LIST_TEST_CASE("move of eigenvalue block gives correct results", "[eigenvalues]", types_to_test)
{
    srand(1);

    using matrix_t = TestType;
    using T = type_t<matrix_t>;
    using idx_t = size_type<matrix_t>;
    typedef real_type<T> real_t;
    typedef std::complex<real_t> complex_t;

    const T zero(0);
    const T one(1);
<<<<<<< HEAD
    idx_t ifst = 1;
    idx_t ilst = 10;
    const idx_t n = 10;
    const real_t eps = uroundoff<real_t>();

    std::unique_ptr<T[]> _A(new T[n * n]);
    auto A = colmajor_matrix<T>(&_A[0], n, n);

    std::unique_ptr<T[]> _Q(new T[n * n]);
    auto Q = colmajor_matrix<T>(&_Q[0], n, n);

    std::unique_ptr<T[]> _A_copy(new T[n * n]);
    auto A_copy = colmajor_matrix<T>(&_A_copy[0], n, n);
=======
    idx_t n = 10;
>>>>>>> 78fb1325

    idx_t n1, n2, ifst, ilst;
    ifst = GENERATE(0, 2, 6, 9);
    ilst = GENERATE(0, 2, 6, 9);

    if (is_complex<T>::value)
    {
        n1 = 1;
        n2 = 1;
    }
    else
    {
        n1 = GENERATE(1, 2);
        n2 = GENERATE(1, 2);
    }

    // ifst and ilst point to the same block, n1 must be equal to n2 for
    // the test to make sense.
    if (ifst == ilst and n1 != n2)
        n2 = n1;

    const real_t eps = uroundoff<real_t>();
    const real_t tol = 1.0e2 * n * eps;

    std::unique_ptr<T[]> _A(new T[n * n]);
    std::unique_ptr<T[]> _Q(new T[n * n]);
    std::unique_ptr<T[]> _A_copy(new T[n * n]);

    auto A = legacyMatrix<T, layout<matrix_t>>(n, n, &_A[0], n);
    auto Q = legacyMatrix<T, layout<matrix_t>>(n, n, &_Q[0], n);
    auto A_copy = legacyMatrix<T, layout<matrix_t>>(n, n, &_A_copy[0], n);

    // Generate random matrix in Schur form
    for (idx_t j = 0; j < n; ++j)
        for (idx_t i = 0; i < n; ++i)
            A(i, j) = static_cast<float>(rand()) / static_cast<float>(RAND_MAX);

    for (idx_t j = 0; j < n; ++j)
        for (idx_t i = j + 1; i < n; ++i)
            A(i, j) = zero;

    if (n1 == 2)
    {
        if (ifst < n - 1)
            A(ifst + 1, ifst) = static_cast<float>(rand()) / static_cast<float>(RAND_MAX);
        else
            A(ifst, ifst - 1) = static_cast<float>(rand()) / static_cast<float>(RAND_MAX);
    }
    if (n2 == 2)
    {
        if (ilst < n - 1)
            A(ilst + 1, ilst) = static_cast<float>(rand()) / static_cast<float>(RAND_MAX);
        else
            A(ilst, ilst - 1) = static_cast<float>(rand()) / static_cast<float>(RAND_MAX);
    }

    if( !is_complex<T>::value ){
        // Put a 2x2 block in the middle
        A(5, 4) = static_cast<float>(rand()) / static_cast<float>(RAND_MAX);
    }

    lacpy(Uplo::General, A, A_copy);
    laset(Uplo::General, zero, one, Q);

    DYNAMIC_SECTION("ifst = " << ifst << " n1 = " << n1 << " ilst = " << ilst << " n2 =" << n2)
    {
        schur_move(true, A, Q, ifst, ilst);
        // Calculate residuals

        std::unique_ptr<T[]> _res(new T[n * n]);
        std::unique_ptr<T[]> _work(new T[n * n]);

        auto res = legacyMatrix<T, layout<matrix_t>>(n, n, &_res[0], n);
        auto work = legacyMatrix<T, layout<matrix_t>>(n, n, &_work[0], n);
        auto orth_res_norm = check_orthogonality(Q, res);
        CHECK(orth_res_norm <= tol);

        auto normA = tlapack::lange(tlapack::frob_norm, A);
        auto simil_res_norm = check_similarity_transform(A_copy, Q, A, res, work);
        CHECK(simil_res_norm <= tol * normA);
    }
}<|MERGE_RESOLUTION|>--- conflicted
+++ resolved
@@ -27,23 +27,7 @@
 
     const T zero(0);
     const T one(1);
-<<<<<<< HEAD
-    idx_t ifst = 1;
-    idx_t ilst = 10;
-    const idx_t n = 10;
-    const real_t eps = uroundoff<real_t>();
-
-    std::unique_ptr<T[]> _A(new T[n * n]);
-    auto A = colmajor_matrix<T>(&_A[0], n, n);
-
-    std::unique_ptr<T[]> _Q(new T[n * n]);
-    auto Q = colmajor_matrix<T>(&_Q[0], n, n);
-
-    std::unique_ptr<T[]> _A_copy(new T[n * n]);
-    auto A_copy = colmajor_matrix<T>(&_A_copy[0], n, n);
-=======
     idx_t n = 10;
->>>>>>> 78fb1325
 
     idx_t n1, n2, ifst, ilst;
     ifst = GENERATE(0, 2, 6, 9);
